--- conflicted
+++ resolved
@@ -14,13 +14,9 @@
 
 ## [0.1.2] - unreleased
 ### Added
-<<<<<<< HEAD
-- debug logging handler
-=======
 - improve demo site
 - add debug logging handler
 - improved component import error handling
->>>>>>> 0be8023e
 - allow component names to be dynamic
 - @v templatetag for "live" rendering of frontend variables
 - support Django models in TetraJSONEn/Decoder
