{% extends 'base.html' %}
{% load demo_tags tetra static %}

{% block title %}{{ block.super }} - Full stack reactive component framework for Django using Alpine.js{% endblock %}
{% block body_class %}bg-light{% endblock %}

{% block content %}
  <div class="py-3 my-5 text-center">
    <div>
      <div class="d-inline-block position-relative">
        <img src="{% static "logo.svg" %}" alt="Tetra" class="main-logo mb-3">
        <span class="badge bg-warning text-dark small d-inline-block position-absolute"
              style="top: -0.5rem; right: -2.5rem; transform: rotate(5deg);"
        >
          Alpha v{% tetra_version %}
        </span>
      </div>
    </div>
    <h4 class="display-7">Full stack reactive component framework for <a href="http://djangoproject.com">Django</a> using <a href="https://alpinejs.dev">Alpine.js</a></h4>
    <div class="col-lg-7 mx-auto">
      <p class="lead mb-4">
        Tetra is a new <mark>full stack component framework</mark> for Django, bridging the gap between your server logic and front end presentation.
        It uses a <mark>public shared state</mark> and a <mark>resumable server state</mark> to enable <mark>inplace reactive updates</mark>. It also encapsulates your Python, HTML, JavaScript and CSS into one file for <mark>close proximity of related concerns</mark>.
      </p>
      <div class="d-grid gap-2 d-sm-flex justify-content-sm-center">
        <a href="#features" class="btn btn-light btn-lg px-4">
          Features
        </a>
        <a href="https://tetra.readthedocs.org" class="btn btn-primary btn-lg px-4 gap-3">
          <i class="fa-solid fa-arrow-right"></i>
          Get Started
        </a>
        <a href="https://github.com/tetra-framework/tetra" class="btn btn-light btn-lg px-4">
          <i class="fa-brands fa-github"></i>
          GitHub
        </a>
        <a href="/examples" class="btn btn-light btn-lg px-4">
          Examples
        </a>
      </div>
    </div>
  </div>

  <h4 id="examples" class="text-center display-7 my-5">See how easy it is to build a <mark>todo list</mark>:</h4>

  <div class="container shadow-sm rounded-3 overflow-hidden">
    <div class="row align-items-md-stretch">
      <div class="col-md-6 text-white p-0 d-flex flex-column code-block">
        <div class="pt-2 ps-3 text-muted small"><b>components.py</b></div>
        <pre class="m-0"><code class="p-2 ps-3 language-python small">{% include_source "todo_components.txt" %}</code></pre>
        <div class="pt-2 ps-3 border-top border-secondary text-muted small"><b>models.py</b></div>
        <pre class="m-0"><code class="p-2 ps-3 language-python small">{% include_source "todo_models.txt" %}</code></pre>
        <div class="pt-2 ps-3 border-top border-secondary text-muted small"><b>index.html</b></div>
        <pre class="m-0"><code class="p-2 ps-3 language-django small">{% include_source "todo_index.txt" %}</code></pre>
      </div>
      <div class="col-md-6  bg-white">
        <div class="h-100 p-4">
          <h4>Your todo list:</h4>

          {% @ demo.ToDoList / %}

        </div>
      </div>
    </div>
  </div>

  <h4 class="text-center display-7 my-5">Or a reactive server rendered search component:</h4>

  <div class="container shadow-sm rounded-3 overflow-hidden">
    <div class="row align-items-md-stretch">
      <div class="col-md-6 text-white p-0 d-flex flex-column code-block">
        <div class="pt-2 ps-3 text-muted small"><b>components.py</b></div>
        <pre class="m-0"><code class="p-2 ps-3 language-python small">{% include_source "reactive_components.txt" %}</code></pre>
      </div>
      <div class="col-md-6  bg-white">
        <div class="h-100 p-4">

          {% @ demo.ReactiveSearch / %}

        </div>
      </div>
    </div>
  </div>

  <h4 class="text-center display-7 my-5">Or a counter, but with multiple nested instances.</h4>

  <div class="container shadow-sm rounded-3 overflow-hidden">
    <div class="row align-items-md-stretch">
      <div class="col-md-6 text-white p-0 d-flex flex-column code-block">
        <div class="pt-2 ps-3 text-muted small"><b>components.py</b></div>
        <pre class="m-0"><code class="p-2 ps-3 language-python small">{% include_source "counter_components.txt" %}</code></pre>
        <div class="pt-2 ps-3 border-top border-secondary text-muted small"><b>index.html</b></div>
        <pre class="m-0"><code class="p-2 ps-3 language-django small">{% include_source "counter_index.txt" %}</code></pre>
      </div>
      <div class="col-md-6  bg-white">
        <div class="h-100 p-4">

          {% @ demo.Counter key="counter-1" %}
<<<<<<< HEAD
          {% @ demo.Counter key="counter-2" current_sum=sum %}
          {% @ demo.Counter key="counter-3" current_sum=sum / %}
          {% /@ %}
=======
            {% @ demo.Counter key="counter-2" current_sum=sum %}
              {% @ demo.Counter key="counter-3" current_sum=sum / %}
            {% /@ %}
>>>>>>> 0be8023e
          {% /@ %}

        </div>
      </div>
    </div>
  </div>

  <h4 class="text-center display-7 my-5" id="features">What does Tetra do?</h4>

  <div class="row row-cols-1 row-cols-sm-2 row-cols-md-3 row-cols-lg-4">
    <div class="col">
      <h6 class="fw-bold mb-0"><a href="http://djangoproject.com">Django</a> on the  backend, <a href="https://alpinejs.dev">Alpine.js</a> in the browser</h6>
      <p>Tetra combines the power of Django with Alpine.js to make development easier and  quicker.</p>
    </div>
    <div class="col">
      <h6 class="fw-bold mb-0">Component encapsulation</h6>
      <p>Each component combines its Python, HTML, CSS and JavaScript in one place for close proximity of related code.</p>
    </div>
    <div class="col">
      <h6 class="fw-bold mb-0">Resumable server state</h6>
      <p>The components' full server state is saved between public method calls. This state is <a href="https://tetra.readthedocs.io/en/latest/state-security/">encrypted for security</a>.</p>
    </div>
    <div class="col">
      <h6 class="fw-bold mb-0">Public server methods</h6>
      <p>Methods can be made public, allowing you to easily call them from JS on the front end, resuming the component's state.</p>
    </div>
    <div class="col">
      <h6 class="fw-bold mb-0">Shared public state</h6>
      <p>Attributes can be decorated to indicate they should be available in the browser as Alpine.js data objects.</p>
    </div>
    <div class="col">
      <h6 class="fw-bold mb-0">Server "watcher" methods</h6>
      <p>Public methods can be instructed to watch a public attribute, enabling reactive re-rendering on the server.</p>
    </div>
    <div class="col">
      <h6 class="fw-bold mb-0">Inplace updating from the server</h6>
      <p>Server methods can update the rendered component in place. Powered by the Alpine.js morph plugin.</p>
    </div>
    <div class="col">
      <h6 class="fw-bold mb-0">Component library packaging</h6>
      <p>Every component belongs to a "library"; their JS & CSS is packed together for quicker browser downloads.</p>
    </div>
    <div class="col">
      <h6 class="fw-bold mb-0">Components with overridable blocks</h6>
      <p>Component can have multiple <code>{% verbatim %}{%&nbsp;block(s)&nbsp;%}{% endverbatim  %}</code> which can be overridden when used.</p>
    </div>
    <div class="col">
      <h6 class="fw-bold mb-0">JS/CSS builds using <a href="https://esbuild.github.io">esbuild</a></h6>
      <p>Both for development (built into <code>runserver</code>) and production your JS & CSS is built with esbuild.</p>
    </div>
    <div class="col">
      <h6 class="fw-bold mb-0">Source Maps</h6>
      <p>Source maps are generated during development so that you can track down errors to the original Python files.</p>
    </div>
    <div class="col">
      <h6 class="fw-bold mb-0">Syntax highlighting with type annotations</h6>
      <p>Tetra uses type annotations to syntax highlight your JS, CSS & HTML in your Python files with a <a href="https://github.com/samwillis/python-inline-source/tree/main/vscode-python-inline-source">VS Code plugin</a> </p>
    </div>
  </div>

  <p id="plans" class="text-center max-width mt-3">
    This is only the beginning, with much more planned, including:<br>
    •&nbsp;ModelComponent for bootstrapping standard CRUD interactions. &nbsp;
    •&nbsp;FormComponent bringing the power of Django forms to Tetra. &nbsp;
    •&nbsp;Python type annotations &nbsp;
    •&nbsp;Intergration with Django Validators &nbsp;
    •&nbsp;Alpine.js directives for component state (loading, offline  etc.) &nbsp;
    •&nbsp;Routing and query strings for "whole page" components. &nbsp;
    •&nbsp;Page title and metadata in header. &nbsp;
    •&nbsp;Pagination and Infinity Scroll components. &nbsp;
    •&nbsp;PostCSS/SASS/etc. support. &nbsp;
    •&nbsp;CSS scoped to a component. &nbsp;
    •&nbsp;Websocket/SSE components enabling realtime updates. &nbsp;
    •&nbsp;File upload/downloads. &nbsp;
    •&nbsp;Redirect responses. &nbsp;
    •&nbsp;Integration with Django Messages. &nbsp;
    •&nbsp;Additional authentication tools. &nbsp;
    •&nbsp;Integration with UI & component toolkits. &nbsp;
    •&nbsp;Bundling of esbuild to be npm free. &nbsp;
  </p>

  <div class="text-center mt-4">
    <a href="https://tetra.readthedocs.org" class="btn btn-primary btn-lg px-4 gap-3">
      <i class="fa-solid fa-arrow-right"></i>
      Read the Docs to get started
    </a>
  </div>

{% endblock content %}<|MERGE_RESOLUTION|>--- conflicted
+++ resolved
@@ -96,15 +96,9 @@
         <div class="h-100 p-4">
 
           {% @ demo.Counter key="counter-1" %}
-<<<<<<< HEAD
-          {% @ demo.Counter key="counter-2" current_sum=sum %}
-          {% @ demo.Counter key="counter-3" current_sum=sum / %}
-          {% /@ %}
-=======
             {% @ demo.Counter key="counter-2" current_sum=sum %}
               {% @ demo.Counter key="counter-3" current_sum=sum / %}
             {% /@ %}
->>>>>>> 0be8023e
           {% /@ %}
 
         </div>
