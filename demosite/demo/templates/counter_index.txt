--- conflicted
+++ resolved
@@ -2,10 +2,5 @@
 {% @ demo.Counter key="counter-1" %}
   {% @ demo.Counter key="counter-2" current_sum=sum %}
     {% @ demo.Counter key="counter-3" current_sum=sum / %}
-<<<<<<< HEAD
-  {% /@ %}
-{% /@ %}
-=======
   {% /@ demo.Counter %}
-{% /@ demo.Counter %}
->>>>>>> 0be8023e
+{% /@ demo.Counter %}