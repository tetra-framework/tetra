--- conflicted
+++ resolved
@@ -695,10 +695,7 @@
 
     form_class: type(forms.BaseForm) = None
     form: Form = None
-<<<<<<< HEAD
-=======
     form_errors: dict = {}
->>>>>>> e4f4ca83
     form_submitted: bool = False
 
     def _pre_load(self, *args, **kwargs) -> None:
