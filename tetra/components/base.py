--- conflicted
+++ resolved
@@ -1,9 +1,6 @@
-<<<<<<< HEAD
 import logging
-=======
 import importlib
 import os
->>>>>>> 0be8023e
 from copy import copy
 from typing import Optional, Self, Any, Dict
 from types import FunctionType
@@ -16,16 +13,13 @@
 from functools import wraps
 from threading import local
 
-<<<<<<< HEAD
+from django.conf import settings
 from django import forms
 from django.core.exceptions import ImproperlyConfigured
 from django.core.files.storage import default_storage
 from django.db import models
 from django.db.models import QuerySet
 from django.forms import Form, modelform_factory, BaseForm, FileField
-=======
-from django.conf import settings
->>>>>>> 0be8023e
 from django.template.base import Template
 from django.template.loader import render_to_string
 from django.template import (
@@ -87,26 +81,17 @@
                 "{% load tetra %}" + cls.template,
                 origin=origin,
             )
-<<<<<<< HEAD
-        except TemplateSyntaxError as e:
-            # By default we want to compile templates during python compile time, however
-            # the template exceptions are much better when raised at runtime as it shows
-            # a nice stack trace in the browser. We therefore create a "Lazy" template
-            # after a compile error that will run in the browser when testing.
-            # TODO: turn this off when DEBUG=False
-            from django.conf import settings
-
-            logger.error(
-                f"Failed to compile inline template for component '{cls.__name__}': {e}"
-            )
-=======
         except TemplateSyntaxError:
             # By default, we want to compile templates during python compile time,
             # however, the template exceptions are much better when raised at runtime
             # as it shows a nice stack trace in the browser. We therefore create a
             # "Lazy" template after a compile error that will run in the browser when
             # testing.
->>>>>>> 0be8023e
+            from django.conf import settings
+
+            logger.error(
+                f"Failed to compile inline template for component '{cls.__name__}': {e}"
+            )
             if settings.DEBUG:
                 making_lazy_after_exception = True
                 template = SimpleLazyObject(
@@ -126,13 +111,7 @@
             ):
                 if not getattr(block_node, "origin", None):
                     block_node.origin = origin
-<<<<<<< HEAD
-    # if "template_name" is defined, use it as template file source.
-    elif hasattr(cls, "template_name"):
-        template = get_template(cls.template_name).template
-=======
-
->>>>>>> 0be8023e
+    
     else:
         # Here we definitely are in a dir-style component
 
@@ -243,9 +222,6 @@
         return filename, line
 
     @classmethod
-<<<<<<< HEAD
-    def has_script(cls) -> bool:
-=======
     def _get_component_file_path_with_extension(cls, extension):
         if hasattr(cls, "template") and cls.template:
             # assume this is an inline component, no css/js files available
@@ -269,8 +245,7 @@
             return ""
 
     @classmethod
-    def has_script(cls):
->>>>>>> 0be8023e
+    def has_script(cls) -> bool:
         return False
 
     @classmethod
@@ -279,33 +254,14 @@
         return ""
 
     @classmethod
-<<<<<<< HEAD
     def has_styles(cls) -> bool:
-        return bool(hasattr(cls, "style") and cls.style)
-
-    @classmethod
-    def make_styles(cls) -> str:
-        return cls.style
-
-    @classmethod
-    def make_styles_file(cls) -> str:
-        filename, comp_start_line, source_len = cls.get_source_location()
-        with open(filename, "r") as f:
-            py_source = f.read()
-        comp_start_offset = len("\n".join(py_source.split("\n")[:comp_start_line]))
-        start = py_source.index(cls.style, comp_start_offset)
-        before = py_source[:start]
-        before = re.sub(r"\S", " ", before)
-        return f"{before}{cls.style}"
-=======
-    def has_styles(cls):
         if bool(hasattr(cls, "style") and cls.style):
             return True
         else:
             return os.path.exists(cls._get_component_file_path_with_extension("css"))
 
     @classmethod
-    def make_styles(cls):
+    def make_styles(cls) -> str:
         # check if the style is defined in the class otherwise check if there is a file in the component directory
         if bool(hasattr(cls, "style") and cls.style):
             return cls.style
@@ -313,7 +269,7 @@
             return cls._read_component_file_with_extension("css")
 
     @classmethod
-    def make_styles_file(cls):
+    def make_styles_file(cls) -> str:
         # check if we have a style defined in the class otherwise check if there is a file in the component directory
         if bool(hasattr(cls, "style") and cls.style):
             filename, comp_start_line, source_len = cls.get_source_location()
@@ -326,7 +282,6 @@
             return f"{before}{cls.style}", True
         else:
             return cls._read_component_file_with_extension("css"), False
->>>>>>> 0be8023e
 
     @classmethod
     def as_tag(cls, _request, *args, **kwargs) -> SafeString:
@@ -598,18 +553,13 @@
         return component
 
     @classmethod
-<<<<<<< HEAD
     def has_script(cls) -> bool:
         """Returns True if the component has a javascript script, else False."""
-        return bool(cls.script)
-=======
-    def has_script(cls):
         # check if the script is defined in the class otherwise check if there is a file in the component directory
         if bool(hasattr(cls, "script") and cls.script):
             return True
         else:
             return os.path.exists(cls._get_component_file_path_with_extension("js"))
->>>>>>> 0be8023e
 
     @classmethod
     def _component_url(cls, method_name) -> str:
@@ -645,18 +595,7 @@
         )
 
     @classmethod
-<<<<<<< HEAD
     def make_script_file(cls) -> str:
-        filename, comp_start_line, source_len = cls.get_source_location()
-        with open(filename, "r") as f:
-            py_source = f.read()
-        comp_start_offset = len("\n".join(py_source.split("\n")[:comp_start_line]))
-        start = py_source.index(cls.script, comp_start_offset)
-        before = py_source[:start]
-        before = re.sub(r"\S", " ", before)
-        return f"{before}{cls.script}"
-=======
-    def make_script_file(cls):
         if bool(hasattr(cls, "script") and cls.script):
             filename, comp_start_line, source_len = cls.get_source_location()
             with open(filename, "r") as f:
@@ -669,7 +608,6 @@
         else:
             # Find script in the component's directory
             return cls._read_component_file_with_extension("js"), False
->>>>>>> 0be8023e
 
     def _call_load(self, *args, **kwargs) -> None:
         """Load the component's state and attributes.
@@ -763,23 +701,14 @@
         html = super().render()
         if set_thread_local:
             del thread_local._tetra_render_data
-<<<<<<< HEAD
         tag_name = re.match(r"^\s*<\w+", html)
         if not tag_name:
-            raise ComponentException(
+            raise ComponentError(
                 f"Error in {self.__class__.__name__}: The component's template is "
                 "not enclosed in HTML tags."
             )
         tag_name_end = tag_name.end(0)
 
-=======
-        try:
-            tag_name_end = re.match(r"^\s*<\w+", html).end(0)
-        except AttributeError:
-            raise ComponentError(
-                f"Tetra component {self.__class__.__name__} has no root HTML element."
-            )
->>>>>>> 0be8023e
         extra_tags = [
             f'tetra-component="{self.full_component_name()}"',
             'x-bind="__rootBind"',
