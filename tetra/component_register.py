--- conflicted
+++ resolved
@@ -8,20 +8,10 @@
 import inspect
 from collections import defaultdict
 
-<<<<<<< HEAD
-from .components.base import InlineTemplate, ComponentNotFound, Component
-from .library import Library, ComponentLibraryException
+from .components.base import InlineTemplate, ComponentNotFound, Component, \
+    BasicComponent, ComponentError
+from .library import Library
 from .utils import camel_case_to_underscore, underscore_to_pascal_case
-=======
-from .components import ComponentError
-from .components.base import (
-    InlineTemplate,
-    ComponentNotFound,
-    BasicComponent,
-)
-from .library import Library
-from .utils import camel_case_to_underscore
->>>>>>> 0be8023e
 
 logger = logging.getLogger(__name__)
 
