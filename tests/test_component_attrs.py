
from tests.conftest import extract_component
from tests.main.helpers import render_component_tag


def test_basic_component(request):
    """Tests a simple component with / end"""
<<<<<<< HEAD
    content = render_component(
        request, "{% @ main.default.SimpleComponentWithAttrs / %}"
=======
    content = render_component_tag(
        request, "{% @ main.default.simple_component_with_attrs / %}"
>>>>>>> 0be8023e
    )
    assert extract_component(content) == "content"
    assert (
        extract_component(content, innerHTML=False)
        == '<div class="class1" id="component">content</div>'
    )<|MERGE_RESOLUTION|>--- conflicted
+++ resolved
@@ -5,13 +5,8 @@
 
 def test_basic_component(request):
     """Tests a simple component with / end"""
-<<<<<<< HEAD
-    content = render_component(
+    content = render_component_tag(
         request, "{% @ main.default.SimpleComponentWithAttrs / %}"
-=======
-    content = render_component_tag(
-        request, "{% @ main.default.simple_component_with_attrs / %}"
->>>>>>> 0be8023e
     )
     assert extract_component(content) == "content"
     assert (
