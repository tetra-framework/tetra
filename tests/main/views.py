--- conflicted
+++ resolved
@@ -5,11 +5,5 @@
 
 def simple_basic_component_with_css(request):
     return HttpResponse(
-<<<<<<< HEAD
-        render_component(request, "{% @ main.default.SimpleBasicComponentWithCss / %}")
-=======
-        render_component_tag(
-            request, "{% @ main.default.simple_basic_component_with_css / %}"
-        )
->>>>>>> 0be8023e
+        render_component_tag(request, "{% @ main.default.SimpleBasicComponentWithCss / %}")
     )