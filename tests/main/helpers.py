--- conflicted
+++ resolved
@@ -2,8 +2,7 @@
 from django.template import Template, Context
 
 
-<<<<<<< HEAD
-def render_component(request: HttpRequest, component_string, context=None):
+def render_component_tag(request: HttpRequest, component_string, context=None):
     """Helper function to return a full html document with loaded Tetra stuff,
     and the component_string as body content.
 
@@ -18,12 +17,6 @@
     if context:
         ctx.update(context)
     ctx.request = request
-=======
-def render_component_tag(request, component_string):
-    """Helper function to return a full html document with loaded Tetra stuff."""
-    context = Context()
-    context.request = request
->>>>>>> 0be8023e
     return Template(
         "{% load tetra %}<!doctype html>"
         "<html><head>"
