import pytest

from tests.main.helpers import render_component_tag
from tetra.components import ComponentNotFound, ComponentError


def test_error_when_using_missing_component(request):
    """If a component itself is not found, a ComponentNotFound exception must be
    raised."""
    with pytest.raises(ComponentNotFound):
<<<<<<< HEAD
        render_component(request, "{% @ main.faulty.NotExistingComponent / %}")
=======
        render_component_tag(request, "{% @ main.faulty.not_existing_component / %}")
>>>>>>> 0be8023e


def test_component_importing_missing_module(request):
    """if the imported component itself imports a non-existing (e.g. not installed)
    python module, a ModuleNotFoundError must be raised."""
    with pytest.raises(ModuleNotFoundError) as exc_info:
<<<<<<< HEAD
        render_component(request, "{% @ main.faulty.FaultyComponent1 / %}")
=======
        render_component_tag(request, "{% @ main.faulty.faulty_component1 / %}")
>>>>>>> 0be8023e

    assert exc_info.value.msg == "No module named 'foo_bar_not_existing_module'"


def test_component_with_name_error(request):
    """If a component calls not-existing code, this must be raised transparently."""
<<<<<<< HEAD
    with pytest.raises(NameError) as exc_info:
        render_component(request, "{% @ main.faulty.FaultyComponent2 / %}")
=======
    with pytest.raises(NameError):
        render_component_tag(request, "{% @ main.faulty.faulty_component2 / %}")

def test_component_with_no_root_tag(request):
    """If a component calls not-existing code, this must be raised transparently."""
    with pytest.raises(ComponentError) :
        render_component_tag(request, "{% @ main.faulty.faulty_component3 / %}")
>>>>>>> 0be8023e
<|MERGE_RESOLUTION|>--- conflicted
+++ resolved
@@ -8,37 +8,24 @@
     """If a component itself is not found, a ComponentNotFound exception must be
     raised."""
     with pytest.raises(ComponentNotFound):
-<<<<<<< HEAD
-        render_component(request, "{% @ main.faulty.NotExistingComponent / %}")
-=======
-        render_component_tag(request, "{% @ main.faulty.not_existing_component / %}")
->>>>>>> 0be8023e
+        render_component_tag(request, "{% @ main.faulty.NotExistingComponent / %}")
 
 
 def test_component_importing_missing_module(request):
     """if the imported component itself imports a non-existing (e.g. not installed)
     python module, a ModuleNotFoundError must be raised."""
     with pytest.raises(ModuleNotFoundError) as exc_info:
-<<<<<<< HEAD
-        render_component(request, "{% @ main.faulty.FaultyComponent1 / %}")
-=======
-        render_component_tag(request, "{% @ main.faulty.faulty_component1 / %}")
->>>>>>> 0be8023e
+        render_component_tag(request, "{% @ main.faulty.FaultyComponent1 / %}")
 
     assert exc_info.value.msg == "No module named 'foo_bar_not_existing_module'"
 
 
 def test_component_with_name_error(request):
     """If a component calls not-existing code, this must be raised transparently."""
-<<<<<<< HEAD
-    with pytest.raises(NameError) as exc_info:
-        render_component(request, "{% @ main.faulty.FaultyComponent2 / %}")
-=======
     with pytest.raises(NameError):
-        render_component_tag(request, "{% @ main.faulty.faulty_component2 / %}")
+        render_component_tag(request, "{% @ main.faulty.FaultyComponent2 / %}")
 
 def test_component_with_no_root_tag(request):
     """If a component calls not-existing code, this must be raised transparently."""
     with pytest.raises(ComponentError) :
-        render_component_tag(request, "{% @ main.faulty.faulty_component3 / %}")
->>>>>>> 0be8023e
+        render_component_tag(request, "{% @ main.faulty.faulty_component3 / %}")